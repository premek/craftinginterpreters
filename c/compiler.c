//> Scanning on Demand compiler-c
#include <stdio.h>
//> Compiling Expressions compiler-include-stdlib
#include <stdlib.h>
//< Compiling Expressions compiler-include-stdlib
//> Local Variables compiler-include-string
#include <string.h>
//< Local Variables compiler-include-string

#include "common.h"
#include "compiler.h"
//> Garbage Collection not-yet
#include "memory.h"
//< Garbage Collection not-yet
#include "scanner.h"
//> Compiling Expressions include-debug

#ifdef DEBUG_PRINT_CODE
#include "debug.h"
#endif
//< Compiling Expressions include-debug
//> Compiling Expressions parser

typedef struct {
  Token current;
  Token previous;
//> had-error-field
  bool hadError;
//< had-error-field
//> panic-mode-field
  bool panicMode;
//< panic-mode-field
} Parser;
//> precedence

typedef enum {
  PREC_NONE,
  PREC_ASSIGNMENT,  // =
  PREC_OR,          // or
  PREC_AND,         // and
  PREC_EQUALITY,    // == !=
  PREC_COMPARISON,  // < > <= >=
  PREC_TERM,        // + -
  PREC_FACTOR,      // * /
  PREC_UNARY,       // ! -
  PREC_CALL,        // . () []
  PREC_PRIMARY
} Precedence;
//< precedence

/* Compiling Expressions parse-fn-type < Global Variables parse-fn-type
typedef void (*ParseFn)();
*/
//> Global Variables parse-fn-type
typedef void (*ParseFn)(bool canAssign);
//< Global Variables parse-fn-type
//> parse-rule

typedef struct {
  ParseFn prefix;
  ParseFn infix;
  Precedence precedence;
} ParseRule;
//< parse-rule
//> Local Variables local-struct

typedef struct {
  Token name;
  int depth;
//> Closures is-upvalue-field
  // True if this local variable is captured as an upvalue by a
  // function.
  bool isUpvalue;
//< Closures is-upvalue-field
} Local;
//< Local Variables local-struct
//> Closures upvalue-struct
typedef struct {
  // The index of the local variable or upvalue being captured from the
  // enclosing function.
  uint8_t index;

  // Whether the captured variable is a local or upvalue in the
  // enclosing function.
  bool isLocal;
} Upvalue;
<<<<<<< HEAD
//< Closures upvalue-struct
//> Calls and Functions not-yet

=======
//< Closures not-yet
//> Calls and Functions function-type-enum
>>>>>>> f5c4dbc2
typedef enum {
  TYPE_FUNCTION,
//> Methods and Initializers not-yet
  TYPE_INITIALIZER,
  TYPE_METHOD,
//< Methods and Initializers not-yet
  TYPE_SCRIPT
} FunctionType;
//< Calls and Functions function-type-enum
//> Local Variables compiler-struct

typedef struct Compiler {
//> Calls and Functions enclosing-field
  struct Compiler* enclosing;
//< Calls and Functions enclosing-field
//> Calls and Functions function-fields
  ObjFunction* function;
  FunctionType type;

//< Calls and Functions function-fields
  Local locals[UINT8_COUNT];
  int localCount;
//> Closures upvalues-array
  Upvalue upvalues[UINT8_COUNT];
//< Closures upvalues-array
  int scopeDepth;
} Compiler;
//< Local Variables compiler-struct
//> Methods and Initializers not-yet

typedef struct ClassCompiler {
  struct ClassCompiler* enclosing;

  Token name;
//> Superclasses not-yet
  bool hasSuperclass;
//< Superclasses not-yet
} ClassCompiler;
//< Methods and Initializers not-yet

Parser parser;

//< Compiling Expressions parser
//> Local Variables current-compiler
Compiler* current = NULL;
//< Local Variables current-compiler
//> Methods and Initializers not-yet

ClassCompiler* currentClass = NULL;
//< Methods and Initializers not-yet
//> Compiling Expressions compiling-chunk

/* Compiling Expressions compiling-chunk < Calls and Functions current-chunk
Chunk* compilingChunk;

static Chunk* currentChunk() {
  return compilingChunk;
}
*/
//> Calls and Functions current-chunk
static Chunk* currentChunk() {
  return &current->function->chunk;
}
//< Calls and Functions current-chunk

//< Compiling Expressions compiling-chunk
//> Compiling Expressions error-at
static void errorAt(Token* token, const char* message) {
//> check-panic-mode
  if (parser.panicMode) return;
//< check-panic-mode
//> set-panic-mode
  parser.panicMode = true;

//< set-panic-mode
  fprintf(stderr, "[line %d] Error", token->line);

  if (token->type == TOKEN_EOF) {
    fprintf(stderr, " at end");
  } else if (token->type == TOKEN_ERROR) {
    // Nothing.
  } else {
    fprintf(stderr, " at '%.*s'", token->length, token->start);
  }

  fprintf(stderr, ": %s\n", message);
  parser.hadError = true;
}
//< Compiling Expressions error-at
//> Compiling Expressions error
static void error(const char* message) {
  errorAt(&parser.previous, message);
}
//< Compiling Expressions error
//> Compiling Expressions error-at-current
static void errorAtCurrent(const char* message) {
  errorAt(&parser.current, message);
}
//< Compiling Expressions error-at-current
//> Compiling Expressions advance

static void advance() {
  parser.previous = parser.current;

  for (;;) {
    parser.current = scanToken();
    if (parser.current.type != TOKEN_ERROR) break;

    errorAtCurrent(parser.current.start);
  }
}
//< Compiling Expressions advance
//> Compiling Expressions consume
static void consume(TokenType type, const char* message) {
  if (parser.current.type == type) {
    advance();
    return;
  }

  errorAtCurrent(message);
}
//< Compiling Expressions consume
//> Global Variables check
static bool check(TokenType type) {
  return parser.current.type == type;
}
//< Global Variables check
//> Global Variables match
static bool match(TokenType type) {
  if (!check(type)) return false;
  advance();
  return true;
}
//< Global Variables match
//> Compiling Expressions emit-byte
static void emitByte(uint8_t byte) {
  writeChunk(currentChunk(), byte, parser.previous.line);
}
//< Compiling Expressions emit-byte
//> Compiling Expressions emit-bytes
static void emitBytes(uint8_t byte1, uint8_t byte2) {
  emitByte(byte1);
  emitByte(byte2);
}
//< Compiling Expressions emit-bytes
//> Jumping Back and Forth emit-loop
static void emitLoop(int loopStart) {
  emitByte(OP_LOOP);

  int offset = currentChunk()->count - loopStart + 2;
  if (offset > UINT16_MAX) error("Loop body too large.");

  emitByte((offset >> 8) & 0xff);
  emitByte(offset & 0xff);
}
//< Jumping Back and Forth emit-loop
//> Jumping Back and Forth emit-jump
static int emitJump(uint8_t instruction) {
  emitByte(instruction);
  emitByte(0xff);
  emitByte(0xff);
  return currentChunk()->count - 2;
}
//< Jumping Back and Forth emit-jump
//> Compiling Expressions emit-return
static void emitReturn() {
/* Calls and Functions return-nil < Methods and Initializers not-yet
  emitByte(OP_NIL);
*/
//> Methods and Initializers not-yet
  // An initializer automatically returns "this".
  if (current->type == TYPE_INITIALIZER) {
    emitBytes(OP_GET_LOCAL, 0);
  } else {
    emitByte(OP_NIL);
  }

//< Methods and Initializers not-yet
  emitByte(OP_RETURN);
}
//< Compiling Expressions emit-return
//> Compiling Expressions make-constant
static uint8_t makeConstant(Value value) {
  int constant = addConstant(currentChunk(), value);
  if (constant > UINT8_MAX) {
    error("Too many constants in one chunk.");
    return 0;
  }

  return (uint8_t)constant;
}
//< Compiling Expressions make-constant
//> Compiling Expressions emit-constant
static void emitConstant(Value value) {
  emitBytes(OP_CONSTANT, makeConstant(value));
}
//< Compiling Expressions emit-constant
//> Jumping Back and Forth patch-jump
static void patchJump(int offset) {
  // -2 to adjust for the bytecode for the jump offset itself.
  int jump = currentChunk()->count - offset - 2;

  if (jump > UINT16_MAX) {
    error("Too much code to jump over.");
  }

  currentChunk()->code[offset] = (jump >> 8) & 0xff;
  currentChunk()->code[offset + 1] = jump & 0xff;
}
//< Jumping Back and Forth patch-jump
//> Local Variables init-compiler
/* Local Variables init-compiler < Calls and Functions init-compiler
static void initCompiler(Compiler* compiler) {
*/
//> Calls and Functions init-compiler
static void initCompiler(Compiler* compiler, FunctionType type) {
//> store-enclosing
  compiler->enclosing = current;
//< store-enclosing
  compiler->function = NULL;
  compiler->type = type;
//< Calls and Functions init-compiler
  compiler->localCount = 0;
  compiler->scopeDepth = 0;
//> Calls and Functions init-function
  compiler->function = newFunction();
//< Calls and Functions init-function
  current = compiler;
//> Calls and Functions init-function-name

  if (type != TYPE_SCRIPT) {
    current->function->name = copyString(parser.previous.start,
                                         parser.previous.length);
  }
//< Calls and Functions init-function-name
//> Calls and Functions init-function-slot

  Local* local = &current->locals[current->localCount++];
<<<<<<< HEAD
  local->depth = current->scopeDepth;
//> Closures init-zero-local-is-upvalue
  local->isUpvalue = false;
//< Closures init-zero-local-is-upvalue
/* Calls and Functions not-yet < Methods and Initializers not-yet
=======
  local->depth = 0;
//> Closures not-yet
  local->isUpvalue = false;
//< Closures not-yet
/* Calls and Functions init-function-slot < Methods and Initializers not-yet
>>>>>>> f5c4dbc2
  local->name.start = "";
  local->name.length = 0;
*/
//> Methods and Initializers not-yet
  if (type != TYPE_FUNCTION) {
    // In a method, it holds the receiver, "this".
    local->name.start = "this";
    local->name.length = 4;
  } else {
    // In a function, it holds the function, but cannot be referenced,
    // so has no name.
    local->name.start = "";
    local->name.length = 0;
  }
//< Methods and Initializers not-yet
//< Calls and Functions init-function-slot
}
//< Local Variables init-compiler
//> Compiling Expressions end-compiler
/* Compiling Expressions end-compiler < Calls and Functions end-compiler
static void endCompiler() {
*/
//> Calls and Functions end-compiler
static ObjFunction* endCompiler() {
//< Calls and Functions end-compiler
  emitReturn();
//> Calls and Functions end-function
  ObjFunction* function = current->function;

//< Calls and Functions end-function
//> dump-chunk
#ifdef DEBUG_PRINT_CODE
  if (!parser.hadError) {
/* Compiling Expressions dump-chunk < Calls and Functions disassemble-end
    disassembleChunk(currentChunk(), "code");
*/
//> Calls and Functions disassemble-end
    disassembleChunk(currentChunk(),
        function->name != NULL ? function->name->chars : "<script>");
//< Calls and Functions disassemble-end
  }
#endif
//< dump-chunk
//> Calls and Functions return-function

//> restore-enclosing
  current = current->enclosing;
//< restore-enclosing
  return function;
//< Calls and Functions return-function
}
//< Compiling Expressions end-compiler
//> Local Variables begin-scope
static void beginScope() {
  current->scopeDepth++;
}
//< Local Variables begin-scope
//> Local Variables end-scope
static void endScope() {
  current->scopeDepth--;
//> pop-locals

  while (current->localCount > 0 &&
         current->locals[current->localCount - 1].depth >
            current->scopeDepth) {
/* Local Variables pop-locals < Closures end-scope
    emitByte(OP_POP);
*/
//> Closures end-scope
    if (current->locals[current->localCount - 1].isUpvalue) {
      emitByte(OP_CLOSE_UPVALUE);
    } else {
      emitByte(OP_POP);
    }
//< Closures end-scope
    current->localCount--;
  }
//< pop-locals
}
//< Local Variables end-scope
//> Compiling Expressions forward-declarations

static void expression();
//> Global Variables forward-declarations
static void statement();
static void declaration();
//< Global Variables forward-declarations
static ParseRule* getRule(TokenType type);
static void parsePrecedence(Precedence precedence);

//< Compiling Expressions forward-declarations
//> Global Variables identifier-constant
static uint8_t identifierConstant(Token* name) {
  return makeConstant(OBJ_VAL(copyString(name->start, name->length)));
}
//< Global Variables identifier-constant
//> Local Variables identifiers-equal
static bool identifiersEqual(Token* a, Token* b) {
  if (a->length != b->length) return false;
  return memcmp(a->start, b->start, a->length) == 0;
}
//< Local Variables identifiers-equal
//> Local Variables resolve-local
static int resolveLocal(Compiler* compiler, Token* name) {
  for (int i = compiler->localCount - 1; i >= 0; i--) {
    Local* local = &compiler->locals[i];
    if (identifiersEqual(name, &local->name)) {
//> own-initializer-error
      if (local->depth == -1) {
        error("Cannot read local variable in its own initializer.");
      }
//< own-initializer-error
      return i;
    }
  }

  return -1;
}
//< Local Variables resolve-local
//> Closures add-upvalue
// Adds an upvalue to [compiler]'s function with the given properties.
// Does not add one if an upvalue for that variable is already in the
// list. Returns the index of the upvalue.
static int addUpvalue(Compiler* compiler, uint8_t index, bool isLocal) {
  // Look for an existing one.
  int upvalueCount = compiler->function->upvalueCount;
  for (int i = 0; i < upvalueCount; i++) {
    Upvalue* upvalue = &compiler->upvalues[i];
    if (upvalue->index == index && upvalue->isLocal == isLocal) {
      return i;
    }
  }

  // If we got here, it's a new upvalue.
//> too-many-upvalues
  if (upvalueCount == UINT8_COUNT) {
    error("Too many closure variables in function.");
    return 0;
  }

//< too-many-upvalues
  compiler->upvalues[upvalueCount].isLocal = isLocal;
  compiler->upvalues[upvalueCount].index = index;
  return compiler->function->upvalueCount++;
}
//< Closures add-upvalue
//> Closures resolve-upvalue
// Attempts to look up [name] in the functions enclosing the one being
// compiled by [compiler]. If found, it adds an upvalue for it to this
// compiler's list of upvalues (unless it's already in there) and
// returns its index. If not found, returns -1.
//
// If the name is found outside of the immediately enclosing function,
// this will flatten the closure and add upvalues to all of the
// intermediate functions so that it gets walked down to this one.
static int resolveUpvalue(Compiler* compiler, Token* name) {
  // If we are at the top level, we didn't find it.
  if (compiler->enclosing == NULL) return -1;

  // See if it's a local variable in the immediately enclosing function.
  int local = resolveLocal(compiler->enclosing, name);
  if (local != -1) {
//> mark-local-upvalue
    // Mark the local as an upvalue so we know to close it when it goes
    // out of scope.
    compiler->enclosing->locals[local].isUpvalue = true;
//< mark-local-upvalue
    return addUpvalue(compiler, (uint8_t)local, true);
  }
//> resolve-upvalue-recurse

  // See if it's an upvalue in the immediately enclosing function. In
  // other words, if it's a local variable in a non-immediately
  // enclosing function. This "flattens" closures automatically: it
  // adds upvalues to all of the intermediate functions to get from the
  // function where a local is declared all the way into the possibly
  // deeply nested function that is closing over it.
  int upvalue = resolveUpvalue(compiler->enclosing, name);
  if (upvalue != -1) {
    return addUpvalue(compiler, (uint8_t)upvalue, false);
  }
//< resolve-upvalue-recurse

  // If we got here, we walked all the way up the parent chain and
  // couldn't find it.
  return -1;
}
//< Closures resolve-upvalue
//> Local Variables add-local
static void addLocal(Token name) {
//> too-many-locals
  if (current->localCount == UINT8_COUNT) {
    error("Too many local variables in function.");
    return;
  }

//< too-many-locals
  Local* local = &current->locals[current->localCount++];
  local->name = name;
/* Local Variables add-local < Local Variables declare-undefined
  local->depth = current->scopeDepth;
*/
//> declare-undefined
  local->depth = -1;
//< declare-undefined
//> Closures init-is-upvalue
  local->isUpvalue = false;
//< Closures init-is-upvalue
}
//< Local Variables add-local
//> Local Variables declare-variable
static void declareVariable() {
  // Global variables are implicitly declared.
  if (current->scopeDepth == 0) return;

  Token* name = &parser.previous;
//> existing-in-scope
  for (int i = current->localCount - 1; i >= 0; i--) {
    Local* local = &current->locals[i];
    if (local->depth != -1 && local->depth < current->scopeDepth) {
      break; // [negative]
    }
    
    if (identifiersEqual(name, &local->name)) {
      error("Variable with this name already declared in this scope.");
    }
  }

//< existing-in-scope
  addLocal(*name);
}
//< Local Variables declare-variable
//> Global Variables parse-variable
static uint8_t parseVariable(const char* errorMessage) {
  consume(TOKEN_IDENTIFIER, errorMessage);
//> Local Variables parse-local

  declareVariable();
  if (current->scopeDepth > 0) return 0;

//< Local Variables parse-local
  return identifierConstant(&parser.previous);
}
//< Global Variables parse-variable
//> Local Variables mark-initialized
static void markInitialized() {
  if (current->scopeDepth == 0) return;
  current->locals[current->localCount - 1].depth =
      current->scopeDepth;
}
//< Local Variables mark-initialized
//> Global Variables define-variable
static void defineVariable(uint8_t global) {
//> Local Variables define-variable
  if (current->scopeDepth > 0) {
//> define-local
    markInitialized();
//< define-local
    return;
  }

//< Local Variables define-variable
  emitBytes(OP_DEFINE_GLOBAL, global);
}
//< Global Variables define-variable
//> Calls and Functions argument-list
static uint8_t argumentList() {
  uint8_t argCount = 0;
  if (!check(TOKEN_RIGHT_PAREN)) {
    do {
      expression();
//> arg-limit

      if (argCount == 255) {
        error("Cannot have more than 255 arguments.");
      }
//< arg-limit
      argCount++;
    } while (match(TOKEN_COMMA));
  }

  consume(TOKEN_RIGHT_PAREN, "Expect ')' after arguments.");
  return argCount;
}
//< Calls and Functions argument-list
//> Jumping Back and Forth and
static void and_(bool canAssign) {
  int endJump = emitJump(OP_JUMP_IF_FALSE);

  emitByte(OP_POP);
  parsePrecedence(PREC_AND);

  patchJump(endJump);
}
//< Jumping Back and Forth and
//> Compiling Expressions binary
/* Compiling Expressions binary < Global Variables binary
static void binary() {
*/
//> Global Variables binary
static void binary(bool canAssign) {
//< Global Variables binary
  // Remember the operator.
  TokenType operatorType = parser.previous.type;

  // Compile the right operand.
  ParseRule* rule = getRule(operatorType);
  parsePrecedence((Precedence)(rule->precedence + 1));

  // Emit the operator instruction.
  switch (operatorType) {
//> Types of Values comparison-operators
    case TOKEN_BANG_EQUAL:    emitBytes(OP_EQUAL, OP_NOT); break;
    case TOKEN_EQUAL_EQUAL:   emitByte(OP_EQUAL); break;
    case TOKEN_GREATER:       emitByte(OP_GREATER); break;
    case TOKEN_GREATER_EQUAL: emitBytes(OP_LESS, OP_NOT); break;
    case TOKEN_LESS:          emitByte(OP_LESS); break;
    case TOKEN_LESS_EQUAL:    emitBytes(OP_GREATER, OP_NOT); break;
//< Types of Values comparison-operators
    case TOKEN_PLUS:          emitByte(OP_ADD); break;
    case TOKEN_MINUS:         emitByte(OP_SUBTRACT); break;
    case TOKEN_STAR:          emitByte(OP_MULTIPLY); break;
    case TOKEN_SLASH:         emitByte(OP_DIVIDE); break;
    default:
      return; // Unreachable.
  }
}
//< Compiling Expressions binary
//> Calls and Functions compile-call
static void call(bool canAssign) {
  uint8_t argCount = argumentList();
  emitBytes(OP_CALL, argCount);
}
//< Calls and Functions compile-call
//> Classes and Instances not-yet
static void dot(bool canAssign) {
  consume(TOKEN_IDENTIFIER, "Expect property name after '.'.");
  uint8_t name = identifierConstant(&parser.previous);

  if (canAssign && match(TOKEN_EQUAL)) {
    expression();
    emitBytes(OP_SET_PROPERTY, name);
//> Methods and Initializers not-yet
  } else if (match(TOKEN_LEFT_PAREN)) {
    uint8_t argCount = argumentList();
    emitBytes(OP_INVOKE, argCount);
    emitByte(name);
//< Methods and Initializers not-yet
  } else {
    emitBytes(OP_GET_PROPERTY, name);
  }
}
//< Classes and Instances not-yet
//> Types of Values parse-literal
/* Types of Values parse-literal < Global Variables parse-literal
static void literal() {
*/
//> Global Variables parse-literal
static void literal(bool canAssign) {
//< Global Variables parse-literal
  switch (parser.previous.type) {
    case TOKEN_FALSE: emitByte(OP_FALSE); break;
    case TOKEN_NIL: emitByte(OP_NIL); break;
    case TOKEN_TRUE: emitByte(OP_TRUE); break;
    default:
      return; // Unreachable.
  }
}
//< Types of Values parse-literal
//> Compiling Expressions grouping
/* Compiling Expressions grouping < Global Variables grouping
static void grouping() {
*/
//> Global Variables grouping
static void grouping(bool canAssign) {
//< Global Variables grouping
  expression();
  consume(TOKEN_RIGHT_PAREN, "Expect ')' after expression.");
}
//< Compiling Expressions grouping
/* Compiling Expressions number < Global Variables number
static void number() {
*/
//> Compiling Expressions number
//> Global Variables number
static void number(bool canAssign) {
//< Global Variables number
  double value = strtod(parser.previous.start, NULL);
/* Compiling Expressions number < Types of Values const-number-val
  emitConstant(value);
*/
//> Types of Values const-number-val
  emitConstant(NUMBER_VAL(value));
//< Types of Values const-number-val
}
//< Compiling Expressions number
//> Jumping Back and Forth or
static void or_(bool canAssign) {
  int elseJump = emitJump(OP_JUMP_IF_FALSE);
  int endJump = emitJump(OP_JUMP);

  patchJump(elseJump);
  emitByte(OP_POP);

  parsePrecedence(PREC_OR);
  patchJump(endJump);
}
//< Jumping Back and Forth or
/* Strings parse-string < Global Variables string
static void string() {
*/
//> Strings parse-string
//> Global Variables string
static void string(bool canAssign) {
//< Global Variables string
  emitConstant(OBJ_VAL(copyString(parser.previous.start + 1,
                                  parser.previous.length - 2)));
}
//< Strings parse-string
/* Global Variables read-named-variable < Global Variables named-variable-signature
static void namedVariable(Token name) {
*/
//> Global Variables named-variable-signature
static void namedVariable(Token name, bool canAssign) {
//< Global Variables named-variable-signature
/* Global Variables read-named-variable < Local Variables named-local
  uint8_t arg = identifierConstant(&name);
*/
//> Global Variables read-named-variable
//> Local Variables named-local
  uint8_t getOp, setOp;
  int arg = resolveLocal(current, &name);
  if (arg != -1) {
    getOp = OP_GET_LOCAL;
    setOp = OP_SET_LOCAL;
//> Closures named-variable-upvalue
  } else if ((arg = resolveUpvalue(current, &name)) != -1) {
    getOp = OP_GET_UPVALUE;
    setOp = OP_SET_UPVALUE;
//< Closures named-variable-upvalue
  } else {
    arg = identifierConstant(&name);
    getOp = OP_GET_GLOBAL;
    setOp = OP_SET_GLOBAL;
  }
//< Local Variables named-local
/* Global Variables read-named-variable < Global Variables named-variable

  emitBytes(OP_GET_GLOBAL, arg);
*/
//> named-variable

/* Global Variables named-variable < Global Variables named-variable-can-assign
  if (match(TOKEN_EQUAL)) {
*/
//> named-variable-can-assign
  if (canAssign && match(TOKEN_EQUAL)) {
//< named-variable-can-assign
    expression();
/* Global Variables named-variable < Local Variables emit-set
    emitBytes(OP_SET_GLOBAL, (uint8_t)arg);
*/
//> Local Variables emit-set
    emitBytes(setOp, (uint8_t)arg);
//< Local Variables emit-set
  } else {
/* Global Variables named-variable < Local Variables emit-get
    emitBytes(OP_GET_GLOBAL, (uint8_t)arg);
*/
//> Local Variables emit-get
    emitBytes(getOp, (uint8_t)arg);
//< Local Variables emit-get
  }
//< named-variable
}
//< Global Variables read-named-variable
/* Global Variables variable-without-assign < Global Variables variable
static void variable() {
  namedVariable(parser.previous);
}
*/
//> Global Variables variable
static void variable(bool canAssign) {
  namedVariable(parser.previous, canAssign);
}
//< Global Variables variable
//> Superclasses not-yet
static Token syntheticToken(const char* text) {
  Token token;
  token.start = text;
  token.length = (int)strlen(text);
  return token;
}

static void pushSuperclass() {
  if (currentClass == NULL) return;
  namedVariable(syntheticToken("super"), false);
}

static void super_(bool canAssign) {
  if (currentClass == NULL) {
    error("Cannot use 'super' outside of a class.");
  } else if (!currentClass->hasSuperclass) {
    error("Cannot use 'super' in a class with no superclass.");
  }

  consume(TOKEN_DOT, "Expect '.' after 'super'.");
  consume(TOKEN_IDENTIFIER, "Expect superclass method name.");
  uint8_t name = identifierConstant(&parser.previous);

  // Push the receiver.
  namedVariable(syntheticToken("this"), false);

  if (match(TOKEN_LEFT_PAREN)) {
    uint8_t argCount = argumentList();

    pushSuperclass();
    emitBytes(OP_SUPER, argCount);
    emitByte(name);
  } else {
    pushSuperclass();
    emitBytes(OP_GET_SUPER, name);
  }
}
//< Superclasses not-yet
//> Methods and Initializers not-yet
static void this_(bool canAssign) {
  if (currentClass == NULL) {
    error("Cannot use 'this' outside of a class.");
  } else {
    variable(false);
  }
}
//< Methods and Initializers not-yet
//> Compiling Expressions unary
/* Compiling Expressions unary < Global Variables unary
static void unary() {
*/
//> Global Variables unary
static void unary(bool canAssign) {
//< Global Variables unary
  TokenType operatorType = parser.previous.type;

  // Compile the operand.
/* Compiling Expressions unary < Compiling Expressions unary-operand
  expression();
*/
//> unary-operand
  parsePrecedence(PREC_UNARY);
//< unary-operand

  // Emit the operator instruction.
  switch (operatorType) {
//> Types of Values compile-not
    case TOKEN_BANG: emitByte(OP_NOT); break;
//< Types of Values compile-not
    case TOKEN_MINUS: emitByte(OP_NEGATE); break;
    default:
      return; // Unreachable.
  }
}
//< Compiling Expressions unary
//> Compiling Expressions rules
ParseRule rules[] = {
/* Compiling Expressions rules < Calls and Functions infix-left-paren
  { grouping, NULL,    PREC_NONE },       // TOKEN_LEFT_PAREN
*/
//> Calls and Functions infix-left-paren
  { grouping, call,    PREC_CALL },       // TOKEN_LEFT_PAREN
//< Calls and Functions infix-left-paren
  { NULL,     NULL,    PREC_NONE },       // TOKEN_RIGHT_PAREN
  { NULL,     NULL,    PREC_NONE },       // TOKEN_LEFT_BRACE [big]
  { NULL,     NULL,    PREC_NONE },       // TOKEN_RIGHT_BRACE
  { NULL,     NULL,    PREC_NONE },       // TOKEN_COMMA
/* Compiling Expressions rules < Classes and Instances not-yet
  { NULL,     NULL,    PREC_NONE },       // TOKEN_DOT
*/
//> Classes and Instances not-yet
  { NULL,     dot,     PREC_CALL },       // TOKEN_DOT
//< Classes and Instances not-yet
  { unary,    binary,  PREC_TERM },       // TOKEN_MINUS
  { NULL,     binary,  PREC_TERM },       // TOKEN_PLUS
  { NULL,     NULL,    PREC_NONE },       // TOKEN_SEMICOLON
  { NULL,     binary,  PREC_FACTOR },     // TOKEN_SLASH
  { NULL,     binary,  PREC_FACTOR },     // TOKEN_STAR
/* Compiling Expressions rules < Types of Values table-not
  { NULL,     NULL,    PREC_NONE },       // TOKEN_BANG
*/
//> Types of Values table-not
  { unary,    NULL,    PREC_NONE },       // TOKEN_BANG
//< Types of Values table-not
/* Compiling Expressions rules < Types of Values table-equal
  { NULL,     NULL,    PREC_NONE },       // TOKEN_BANG_EQUAL
*/
//> Types of Values table-equal
  { NULL,     binary,  PREC_EQUALITY },   // TOKEN_BANG_EQUAL
//< Types of Values table-equal
  { NULL,     NULL,    PREC_NONE },       // TOKEN_EQUAL
/* Compiling Expressions rules < Types of Values table-comparisons
  { NULL,     NULL,    PREC_NONE },       // TOKEN_EQUAL_EQUAL
  { NULL,     NULL,    PREC_NONE },       // TOKEN_GREATER
  { NULL,     NULL,    PREC_NONE },       // TOKEN_GREATER_EQUAL
  { NULL,     NULL,    PREC_NONE },       // TOKEN_LESS
  { NULL,     NULL,    PREC_NONE },       // TOKEN_LESS_EQUAL
*/
//> Types of Values table-comparisons
  { NULL,     binary,  PREC_EQUALITY },   // TOKEN_EQUAL_EQUAL
  { NULL,     binary,  PREC_COMPARISON }, // TOKEN_GREATER
  { NULL,     binary,  PREC_COMPARISON }, // TOKEN_GREATER_EQUAL
  { NULL,     binary,  PREC_COMPARISON }, // TOKEN_LESS
  { NULL,     binary,  PREC_COMPARISON }, // TOKEN_LESS_EQUAL
//< Types of Values table-comparisons
/* Compiling Expressions rules < Global Variables table-identifier
  { NULL,     NULL,    PREC_NONE },       // TOKEN_IDENTIFIER
*/
//> Global Variables table-identifier
  { variable, NULL,    PREC_NONE },       // TOKEN_IDENTIFIER
//< Global Variables table-identifier
/* Compiling Expressions rules < Strings table-string
  { NULL,     NULL,    PREC_NONE },       // TOKEN_STRING
*/
//> Strings table-string
  { string,   NULL,    PREC_NONE },       // TOKEN_STRING
//< Strings table-string
  { number,   NULL,    PREC_NONE },       // TOKEN_NUMBER
/* Compiling Expressions rules < Jumping Back and Forth table-and
  { NULL,     NULL,    PREC_NONE },       // TOKEN_AND
*/
//> Jumping Back and Forth table-and
  { NULL,     and_,    PREC_AND },        // TOKEN_AND
//< Jumping Back and Forth table-and
  { NULL,     NULL,    PREC_NONE },       // TOKEN_CLASS
  { NULL,     NULL,    PREC_NONE },       // TOKEN_ELSE
/* Compiling Expressions rules < Types of Values table-false
  { NULL,     NULL,    PREC_NONE },       // TOKEN_FALSE
*/
//> Types of Values table-false
  { literal,  NULL,    PREC_NONE },       // TOKEN_FALSE
//< Types of Values table-false
  { NULL,     NULL,    PREC_NONE },       // TOKEN_FOR
  { NULL,     NULL,    PREC_NONE },       // TOKEN_FUN
  { NULL,     NULL,    PREC_NONE },       // TOKEN_IF
/* Compiling Expressions rules < Types of Values table-nil
  { NULL,     NULL,    PREC_NONE },       // TOKEN_NIL
*/
//> Types of Values table-nil
  { literal,  NULL,    PREC_NONE },       // TOKEN_NIL
//< Types of Values table-nil
/* Compiling Expressions rules < Jumping Back and Forth table-or
  { NULL,     NULL,    PREC_NONE },       // TOKEN_OR
*/
//> Jumping Back and Forth table-or
  { NULL,     or_,     PREC_OR },         // TOKEN_OR
//< Jumping Back and Forth table-or
  { NULL,     NULL,    PREC_NONE },       // TOKEN_PRINT
  { NULL,     NULL,    PREC_NONE },       // TOKEN_RETURN
/* Compiling Expressions rules < Superclasses not-yet
  { NULL,     NULL,    PREC_NONE },       // TOKEN_SUPER
*/
//> Superclasses not-yet
  { super_,   NULL,    PREC_NONE },       // TOKEN_SUPER
//< Superclasses not-yet
/* Compiling Expressions rules < Methods and Initializers not-yet
  { NULL,     NULL,    PREC_NONE },       // TOKEN_THIS
*/
//> Methods and Initializers not-yet
  { this_,    NULL,    PREC_NONE },       // TOKEN_THIS
//< Methods and Initializers not-yet
/* Compiling Expressions rules < Types of Values table-true
  { NULL,     NULL,    PREC_NONE },       // TOKEN_TRUE
*/
//> Types of Values table-true
  { literal,  NULL,    PREC_NONE },       // TOKEN_TRUE
//< Types of Values table-true
  { NULL,     NULL,    PREC_NONE },       // TOKEN_VAR
  { NULL,     NULL,    PREC_NONE },       // TOKEN_WHILE
  { NULL,     NULL,    PREC_NONE },       // TOKEN_ERROR
  { NULL,     NULL,    PREC_NONE },       // TOKEN_EOF
};
//< Compiling Expressions rules
//> Compiling Expressions parse-precedence
static void parsePrecedence(Precedence precedence) {
/* Compiling Expressions parse-precedence < Compiling Expressions precedence-body
  // What goes here?
*/
//> precedence-body
  advance();
  ParseFn prefixRule = getRule(parser.previous.type)->prefix;
  if (prefixRule == NULL) {
    error("Expect expression.");
    return;
  }

/* Compiling Expressions precedence-body < Global Variables prefix-rule
  prefixRule();
*/
//> Global Variables prefix-rule
  bool canAssign = precedence <= PREC_ASSIGNMENT;
  prefixRule(canAssign);
//< Global Variables prefix-rule
//> infix

  while (precedence <= getRule(parser.current.type)->precedence) {
    advance();
    ParseFn infixRule = getRule(parser.previous.type)->infix;
/* Compiling Expressions infix < Global Variables infix-rule
    infixRule();
*/
//> Global Variables infix-rule
    infixRule(canAssign);
//< Global Variables infix-rule
  }
//> Global Variables invalid-assign

  if (canAssign && match(TOKEN_EQUAL)) {
    error("Invalid assignment target.");
    expression();
  }
//< Global Variables invalid-assign
//< infix
//< precedence-body
}
//< Compiling Expressions parse-precedence
//> Compiling Expressions get-rule
static ParseRule* getRule(TokenType type) {
  return &rules[type];
}
//< Compiling Expressions get-rule
//> Compiling Expressions expression
void expression() {
/* Compiling Expressions expression < Compiling Expressions expression-body
  // What goes here?
*/
//> expression-body
  parsePrecedence(PREC_ASSIGNMENT);
//< expression-body
}
//< Compiling Expressions expression
//> Local Variables block
static void block() {
  while (!check(TOKEN_RIGHT_BRACE) && !check(TOKEN_EOF)) {
    declaration();
  }

  consume(TOKEN_RIGHT_BRACE, "Expect '}' after block.");
}
//< Local Variables block
//> Calls and Functions compile-function
static void function(FunctionType type) {
  Compiler compiler;
  initCompiler(&compiler, type);
  beginScope();

  // Compile the parameter list.
  consume(TOKEN_LEFT_PAREN, "Expect '(' after function name.");
//> parameters
  if (!check(TOKEN_RIGHT_PAREN)) {
    do {
      uint8_t paramConstant = parseVariable("Expect parameter name.");
      defineVariable(paramConstant);

      current->function->arity++;
      if (current->function->arity > 8) {
        error("Cannot have more than 8 parameters.");
      }
    } while (match(TOKEN_COMMA));
  }
//< parameters
  consume(TOKEN_RIGHT_PAREN, "Expect ')' after parameters.");

  // The body.
  consume(TOKEN_LEFT_BRACE, "Expect '{' before function body.");
  block();

  // Create the function object.
  ObjFunction* function = endCompiler();
<<<<<<< HEAD
/* Calls and Functions not-yet < Closures emit-closure
=======
/* Calls and Functions compile-function < Closures not-yet
>>>>>>> f5c4dbc2
  emitBytes(OP_CONSTANT, makeConstant(OBJ_VAL(function)));
*/
//> Closures emit-closure
  emitBytes(OP_CLOSURE, makeConstant(OBJ_VAL(function)));
//< Closures emit-closure
//> Closures capture-upvalues

  // Emit arguments for each upvalue to know whether to capture a local
  // or an upvalue.
  for (int i = 0; i < function->upvalueCount; i++) {
    emitByte(compiler.upvalues[i].isLocal ? 1 : 0);
    emitByte(compiler.upvalues[i].index);
  }
//< Closures capture-upvalues
}
//< Calls and Functions compile-function
//> Methods and Initializers not-yet
static void method() {
  consume(TOKEN_IDENTIFIER, "Expect method name.");
  uint8_t constant = identifierConstant(&parser.previous);

  // If the method is named "init", it's an initializer.
  FunctionType type = TYPE_METHOD;
  if (parser.previous.length == 4 &&
      memcmp(parser.previous.start, "init", 4) == 0) {
    type = TYPE_INITIALIZER;
  }

  function(type);

  emitBytes(OP_METHOD, constant);
}
//< Methods and Initializers not-yet
//> Classes and Instances not-yet
static void classDeclaration() {
  consume(TOKEN_IDENTIFIER, "Expect class name.");
//> Methods and Initializers not-yet
  Token className = parser.previous;
//< Methods and Initializers not-yet
  uint8_t nameConstant = identifierConstant(&parser.previous);
  declareVariable();

  emitBytes(OP_CLASS, nameConstant);
  defineVariable(nameConstant);

//> Methods and Initializers not-yet
  ClassCompiler classCompiler;
  classCompiler.name = parser.previous;
//< Methods and Initializers not-yet
//> Superclasses not-yet
  classCompiler.hasSuperclass = false;
//< Superclasses not-yet
//> Methods and Initializers not-yet
  classCompiler.enclosing = currentClass;
  currentClass = &classCompiler;

//< Methods and Initializers not-yet
//> Superclasses not-yet
  if (match(TOKEN_LESS)) {
    consume(TOKEN_IDENTIFIER, "Expect superclass name.");

    if (identifiersEqual(&className, &parser.previous)) {
      error("A class cannot inherit from itself.");
    }

    classCompiler.hasSuperclass = true;

    beginScope();

    // Store the superclass in a local variable named "super".
    variable(false);
    addLocal(syntheticToken("super"));
    defineVariable(0);

    namedVariable(className, false);
    emitByte(OP_INHERIT);
  }
//< Superclasses not-yet

  consume(TOKEN_LEFT_BRACE, "Expect '{' before class body.");
//> Methods and Initializers not-yet
  while (!check(TOKEN_RIGHT_BRACE) && !check(TOKEN_EOF)) {
    namedVariable(className, false);
    method();
  }
//< Methods and Initializers not-yet
  consume(TOKEN_RIGHT_BRACE, "Expect '}' after class body.");
//> Superclasses not-yet

  if (classCompiler.hasSuperclass) {
    endScope();
  }
//< Superclasses not-yet
//> Methods and Initializers not-yet

  currentClass = currentClass->enclosing;
//< Methods and Initializers not-yet
}
//< Classes and Instances not-yet
//> Calls and Functions fun-declaration
static void funDeclaration() {
  uint8_t global = parseVariable("Expect function name.");
  markInitialized();
  function(TYPE_FUNCTION);
  defineVariable(global);
}
//< Calls and Functions fun-declaration
//> Global Variables var-declaration
static void varDeclaration() {
  uint8_t global = parseVariable("Expect variable name.");

  if (match(TOKEN_EQUAL)) {
    expression();
  } else {
    emitByte(OP_NIL);
  }
  consume(TOKEN_SEMICOLON, "Expect ';' after variable declaration.");

  defineVariable(global);
}
//< Global Variables var-declaration
//> Global Variables expression-statement
static void expressionStatement() {
  expression();
  consume(TOKEN_SEMICOLON, "Expect ';' after expression.");
  emitByte(OP_POP);
}
//< Global Variables expression-statement
//> Jumping Back and Forth for-statement
static void forStatement() {
//> for-begin-scope
  beginScope();

//< for-begin-scope
  consume(TOKEN_LEFT_PAREN, "Expect '(' after 'for'.");
/* Jumping Back and Forth for-statement < Jumping Back and Forth for-initializer
  consume(TOKEN_SEMICOLON, "Expect ';'.");
*/
//> for-initializer
  if (match(TOKEN_VAR)) {
    varDeclaration();
  } else if (match(TOKEN_SEMICOLON)) {
    // No initializer.
  } else {
    expressionStatement();
  }
//< for-initializer

  int loopStart = currentChunk()->count;

/* Jumping Back and Forth for-statement < Jumping Back and Forth for-exit
  consume(TOKEN_SEMICOLON, "Expect ';'.");
*/
//> for-exit
  int exitJump = -1;
  if (!match(TOKEN_SEMICOLON)) {
    expression();
    consume(TOKEN_SEMICOLON, "Expect ';' after loop condition.");

    // Jump out of the loop if the condition is false.
    exitJump = emitJump(OP_JUMP_IF_FALSE);
    emitByte(OP_POP); // Condition.
  }

//< for-exit
/* Jumping Back and Forth for-statement < Jumping Back and Forth for-increment
  consume(TOKEN_RIGHT_PAREN, "Expect ')' after for clauses.");
*/
//> for-increment
  if (!match(TOKEN_RIGHT_PAREN)) {
    int bodyJump = emitJump(OP_JUMP);

    int incrementStart = currentChunk()->count;
    expression();
    emitByte(OP_POP);
    consume(TOKEN_RIGHT_PAREN, "Expect ')' after for clauses.");

    emitLoop(loopStart);
    loopStart = incrementStart;
    patchJump(bodyJump);
  }
//< for-increment

  statement();

  emitLoop(loopStart);
//> exit-jump

  if (exitJump != -1) {
    patchJump(exitJump);
    emitByte(OP_POP); // Condition.
  }
//< exit-jump
//> for-end-scope

  endScope();
//< for-end-scope
}
//< Jumping Back and Forth for-statement
//> Jumping Back and Forth if-statement
static void ifStatement() {
  consume(TOKEN_LEFT_PAREN, "Expect '(' after 'if'.");
  expression();
  consume(TOKEN_RIGHT_PAREN, "Expect ')' after condition."); // [paren]

  int thenJump = emitJump(OP_JUMP_IF_FALSE);
//> pop-then
  emitByte(OP_POP);
//< pop-then
  statement();

//> jump-over-else
  int elseJump = emitJump(OP_JUMP);

//< jump-over-else
  patchJump(thenJump);
//> pop-end
  emitByte(OP_POP);
//< pop-end
//> compile-else

  if (match(TOKEN_ELSE)) statement();
//< compile-else
//> patch-else
  patchJump(elseJump);
//< patch-else
}
//< Jumping Back and Forth if-statement
//> Global Variables print-statement
static void printStatement() {
  expression();
  consume(TOKEN_SEMICOLON, "Expect ';' after value.");
  emitByte(OP_PRINT);
}
//< Global Variables print-statement
//> Calls and Functions return-statement
static void returnStatement() {
//> return-from-script
  if (current->type == TYPE_SCRIPT) {
    error("Cannot return from top-level code.");
  }

//< return-from-script
  if (match(TOKEN_SEMICOLON)) {
    emitReturn();
  } else {
//> Methods and Initializers not-yet
    if (current->type == TYPE_INITIALIZER) {
      error("Cannot return a value from an initializer.");
    }

//< Methods and Initializers not-yet
    expression();
    consume(TOKEN_SEMICOLON, "Expect ';' after return value.");
    emitByte(OP_RETURN);
  }
}
//< Calls and Functions return-statement
//> Jumping Back and Forth while-statement
static void whileStatement() {
//> loop-start
  int loopStart = currentChunk()->count;

//< loop-start
  consume(TOKEN_LEFT_PAREN, "Expect '(' after 'while'.");
  expression();
  consume(TOKEN_RIGHT_PAREN, "Expect ')' after condition.");

  int exitJump = emitJump(OP_JUMP_IF_FALSE);

  emitByte(OP_POP);
  statement();
//> loop

  emitLoop(loopStart);
//< loop

  patchJump(exitJump);
  emitByte(OP_POP);
}
//< Jumping Back and Forth while-statement
//> Global Variables synchronize
static void synchronize() {
  parser.panicMode = false;

  while (parser.current.type != TOKEN_EOF) {
    if (parser.previous.type == TOKEN_SEMICOLON) return;

    switch (parser.current.type) {
      case TOKEN_CLASS:
      case TOKEN_FUN:
      case TOKEN_VAR:
      case TOKEN_FOR:
      case TOKEN_IF:
      case TOKEN_WHILE:
      case TOKEN_PRINT:
      case TOKEN_RETURN:
        return;

      default:
        // Do nothing.
        ;
    }

    advance();
  }
}
//< Global Variables synchronize
//> Global Variables declaration
static void declaration() {
//> Classes and Instances not-yet
  if (match(TOKEN_CLASS)) {
    classDeclaration();
/* Calls and Functions match-fun < Classes and Instances not-yet
  if (match(TOKEN_FUN)) {
*/
  } else if (match(TOKEN_FUN)) {
//< Classes and Instances not-yet
//> Calls and Functions match-fun
    funDeclaration();
/* Global Variables match-var < Calls and Functions match-fun
  if (match(TOKEN_VAR)) {
*/
  } else if (match(TOKEN_VAR)) {
//< Calls and Functions match-fun
//> match-var
    varDeclaration();
  } else {
    statement();
  }
//< match-var
/* Global Variables declaration < Global Variables match-var
  statement();
*/
//> call-synchronize

  if (parser.panicMode) synchronize();
//< call-synchronize
}
//< Global Variables declaration
//> Global Variables statement
static void statement() {
  if (match(TOKEN_PRINT)) {
    printStatement();
//> Jumping Back and Forth parse-for
  } else if (match(TOKEN_FOR)) {
    forStatement();
//< Jumping Back and Forth parse-for
//> Jumping Back and Forth parse-if
  } else if (match(TOKEN_IF)) {
    ifStatement();
//< Jumping Back and Forth parse-if
//> Calls and Functions match-return
  } else if (match(TOKEN_RETURN)) {
    returnStatement();
//< Calls and Functions match-return
//> Jumping Back and Forth parse-while
  } else if (match(TOKEN_WHILE)) {
    whileStatement();
//< Jumping Back and Forth parse-while
//> Local Variables parse-block
  } else if (match(TOKEN_LEFT_BRACE)) {
    beginScope();
    block();
    endScope();
//< Local Variables parse-block
//> parse-expressions-statement
  } else {
    expressionStatement();
//< parse-expressions-statement
  }
}
//< Global Variables statement

/* Scanning on Demand compiler-c < Compiling Expressions compile-signature
void compile(const char* source) {
*/
/* Compiling Expressions compile-signature < Calls and Functions compile-signature
bool compile(const char* source, Chunk* chunk) {
*/
//> Calls and Functions compile-signature
ObjFunction* compile(const char* source) {
//< Calls and Functions compile-signature
  initScanner(source);
/* Scanning on Demand dump-tokens < Compiling Expressions compile-chunk
  int line = -1;
  for (;;) {
    Token token = scanToken();
    if (token.line != line) {
      printf("%4d ", token.line);
      line = token.line;
    } else {
      printf("   | ");
    }
    printf("%2d '%.*s'\n", token.type, token.length, token.start); // [format]

    if (token.type == TOKEN_EOF) break;
  }
*/
//> Local Variables compiler
  Compiler compiler;
//< Local Variables compiler
/* Local Variables compiler < Calls and Functions call-init-compiler
  initCompiler(&compiler);
*/
//> Calls and Functions call-init-compiler
  initCompiler(&compiler, TYPE_SCRIPT);
//< Calls and Functions call-init-compiler
/* Compiling Expressions init-compile-chunk < Calls and Functions call-init-compiler
  compilingChunk = chunk;
*/
//> Compiling Expressions compile-chunk
//> init-parser-error

  parser.hadError = false;
  parser.panicMode = false;

//< init-parser-error
  advance();
//< Compiling Expressions compile-chunk
/* Compiling Expressions compile-chunk < Global Variables compile
  expression();
  consume(TOKEN_EOF, "Expect end of expression.");
*/
//> Global Variables compile

  while (!match(TOKEN_EOF)) {
    declaration();
  }

//< Global Variables compile
/* Compiling Expressions finish-compile < Calls and Functions call-end-compiler
  endCompiler();
*/
/* Compiling Expressions return-had-error < Calls and Functions call-end-compiler
  return !parser.hadError;
*/
//> Calls and Functions call-end-compiler
  ObjFunction* function = endCompiler();
  return parser.hadError ? NULL : function;
//< Calls and Functions call-end-compiler
}
//> Garbage Collection not-yet

void grayCompilerRoots() {
  Compiler* compiler = current;
  while (compiler != NULL) {
    grayObject((Obj*)compiler->function);
    compiler = compiler->enclosing;
  }
}
//< Garbage Collection not-yet<|MERGE_RESOLUTION|>--- conflicted
+++ resolved
@@ -84,14 +84,8 @@
   // enclosing function.
   bool isLocal;
 } Upvalue;
-<<<<<<< HEAD
 //< Closures upvalue-struct
-//> Calls and Functions not-yet
-
-=======
-//< Closures not-yet
 //> Calls and Functions function-type-enum
->>>>>>> f5c4dbc2
 typedef enum {
   TYPE_FUNCTION,
 //> Methods and Initializers not-yet
@@ -330,19 +324,11 @@
 //> Calls and Functions init-function-slot
 
   Local* local = &current->locals[current->localCount++];
-<<<<<<< HEAD
-  local->depth = current->scopeDepth;
+  local->depth = 0;
 //> Closures init-zero-local-is-upvalue
   local->isUpvalue = false;
 //< Closures init-zero-local-is-upvalue
-/* Calls and Functions not-yet < Methods and Initializers not-yet
-=======
-  local->depth = 0;
-//> Closures not-yet
-  local->isUpvalue = false;
-//< Closures not-yet
 /* Calls and Functions init-function-slot < Methods and Initializers not-yet
->>>>>>> f5c4dbc2
   local->name.start = "";
   local->name.length = 0;
 */
@@ -1119,11 +1105,7 @@
 
   // Create the function object.
   ObjFunction* function = endCompiler();
-<<<<<<< HEAD
-/* Calls and Functions not-yet < Closures emit-closure
-=======
-/* Calls and Functions compile-function < Closures not-yet
->>>>>>> f5c4dbc2
+/* Calls and Functions compile-function < Closures emit-closure
   emitBytes(OP_CONSTANT, makeConstant(OBJ_VAL(function)));
 */
 //> Closures emit-closure
