--- conflicted
+++ resolved
@@ -74,13 +74,8 @@
 //< Jumping Back and Forth jump-if-false-op
 //> Jumping Back and Forth loop-op
   OP_LOOP,
-<<<<<<< HEAD
-//< Jumping Forward and Back not-yet
+//< Jumping Back and Forth loop-op
 //> Calls and Functions op-call
-=======
-//< Jumping Back and Forth loop-op
-//> Calls and Functions not-yet
->>>>>>> 5c2c3c8c
   OP_CALL_0,
   OP_CALL_1,
   OP_CALL_2,
