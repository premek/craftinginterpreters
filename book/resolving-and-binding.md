--- conflicted
+++ resolved
@@ -473,13 +473,8 @@
 
 ^code visit-var-stmt
 
-<<<<<<< HEAD
-We split binding into two separate steps -- declaring and defining -- in order to
-handle this funny edge case:
-=======
 We split binding into two separate steps -- declaring and defining -- in order
 to handle this funny edge case:
->>>>>>> ad32feb3
 
 ```lox
 var a = "outer";
@@ -696,8 +691,8 @@
 
 ## Interpreting Resolved Variables
 
-Let's see what our resolver is good for. Each time it visits a variable,
-it tells the interpreter how many scopes there are between the current scope and
+Let's see what our resolver is good for. Each time it visits a variable, it
+tells the interpreter how many scopes there are between the current scope and
 the scope where the variable is defined. At runtime, this corresponds exactly to
 the number of *environments* between the current one and the enclosing one where
 the interpreter can find the variable's value. The resolver hands that number to
