--- conflicted
+++ resolved
@@ -1,14 +1,8 @@
-<<<<<<< HEAD
-2018/05/11 - better snippet locations inside c typedefs
-2018/05/10 - better snippet locations inside c typedefs
-2018/05/09 - 5 bugs
-2018/05/08 - 3 prs, 3 bugs
-2018/04/06 - fix typos
-=======
+2018/05/15 - email
 2018/05/14 - 2208 words, finish third draft "scanning on demand"
 2018/05/13 - 1748 words, third draft "scanning on demand"
 2018/05/12 - 1330 words, third draft "scanning on demand"
-2018/05/11 - 1 pr
+2018/05/11 - 1 pr, better snippet locations inside c typedefs
 2018/05/10 - better snippet locations inside c typedefs
 2018/05/09 - 5 bugs
 2018/05/08 - 3 prs, 3 bugs
@@ -46,7 +40,6 @@
 2018/04/07 - fix typos
              (bank 11) start slicing up "scanning on demand"
 2018/04/06 - publish "a virtual machine", fix typos
->>>>>>> 36eac9ef
 2018/04/05 - redo reallocate()
 2018/04/04 - 5 pull requests, 10 bugs
 2018/04/03 - 2000 words, finish third draft "a virtual machine"
