--- conflicted
+++ resolved
@@ -112,17 +112,11 @@
 </div>
 
 <blockquote>
-<<<<<<< HEAD
-<p>Our memory is a more perfect world than the universe: it gives back life to
-those who no longer exist.
-<cite>Guy de Maupassant</cite></p>
-=======
 <p>And as imagination bodies forth<br/>
 The forms of things unknown, the poet&rsquo;s pen<br/>
 Turns them to shapes and gives to airy nothing<br/>
 A local habitation and a name.
 <cite>William Shakespeare, <em>A Midsummer Night&rsquo;s Dream</em></cite></p>
->>>>>>> c50032e6
 </blockquote>
 <p>The <a href="global-variables.html">last chapter</a> introduced variables to clox, but only of the <span
 name="global">global</span> variety. In this chapter, we&rsquo;ll extend that to
